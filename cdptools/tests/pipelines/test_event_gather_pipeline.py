#!/usr/bin/env python
# -*- coding: utf-8 -*-

import json
from pathlib import Path
from typing import List, Union
from requests import RequestException
from unittest import mock

import pytest
from firebase_admin import firestore
from google.cloud import storage

from cdptools.audio_splitters.ffmpeg_audio_splitter import FFmpegAudioSplitter
from cdptools.databases.cloud_firestore_database import CloudFirestoreDatabase
from cdptools.event_scrapers.seattle_event_scraper import SeattleEventScraper
from cdptools.file_stores.gcs_file_store import GCSFileStore
from cdptools.pipelines import EventGatherPipeline
from cdptools.sr_models.google_cloud_sr_model import (GoogleCloudSRModel,
                                                      SRModelOutputs)
from cdptools.sr_models.webvtt_sr_model import WebVTTSRModel

from ..databases.test_cloud_firestore_database import MockedCollection
from ..file_stores.test_gcs_file_store import MockedBlob, MockedBucket


@pytest.fixture
def legistar_data_dir(data_dir) -> Path:
    return data_dir / "legistar"


@pytest.fixture
def example_video(data_dir) -> Path:
    return data_dir / "example_video.mp4"


@pytest.fixture
def example_audio(data_dir) -> Path:
    return data_dir / "example_audio.wav"


@pytest.fixture
def example_config(data_dir) -> Path:
    return data_dir / "example_event_pipeline_config.json"


@pytest.fixture
def example_config_with_mixture_sr_model(data_dir) -> Path:
    return data_dir / "example_event_pipeline_config_with_mixture_sr_model.json"


@pytest.fixture
def example_transcript_raw(data_dir) -> Path:
    return data_dir / "example_transcript_raw.json"


@pytest.fixture
def example_transcript_words(data_dir) -> Path:
    return data_dir / "example_transcript_words.json"


@pytest.fixture
def example_transcript_sentences(data_dir) -> Path:
    return data_dir / "example_transcript_sentences.json"


@pytest.fixture
def example_transcript_speaker_turns(data_dir) -> Path:
    return data_dir / "example_transcript_speaker_turns.json"


@pytest.fixture
def empty_creds_db() -> CloudFirestoreDatabase:
    with mock.patch("cdptools.databases.cloud_firestore_database.CloudFirestoreDatabase._initialize_creds_db"):
        db = CloudFirestoreDatabase("/fake/path/to/creds.json")
        db._credentials_path = "/fake/path/to/creds.json"
        db._root = mock.Mock(firestore.Client)
        db._root.collection.return_value = MockedCollection([])

        return db


@pytest.fixture
def empty_creds_fs() -> GCSFileStore:
    with mock.patch("cdptools.file_stores.gcs_file_store.GCSFileStore._initialize_creds_fs"):
        fs = GCSFileStore("/fake/path/to/creds.json")
        fs._credentials_path = "/fake/path/to/creds.json"
        fs._client = mock.Mock(storage.Client)
        fs._bucket = MockedBucket("fake_bucket", [MockedBlob("example.mp4", exists=False)])

        return fs


@pytest.fixture
def mocked_splitter(example_audio) -> FFmpegAudioSplitter:
    mocked_splitter = mock.Mock(FFmpegAudioSplitter())
    mocked_splitter.split.return_value = example_audio
    return mocked_splitter


@pytest.fixture
def mocked_sr_model(
    example_transcript_raw,
    example_transcript_words,
    example_transcript_sentences
) -> GoogleCloudSRModel:
    # Create basic sr model
    # It doesn't matter what file is put in the init as long as it's a file
    # The speech client is configured during the transcribe function
    mocked_model = mock.Mock(GoogleCloudSRModel(example_transcript_raw))
    mocked_model.transcribe.return_value = SRModelOutputs(
        example_transcript_raw,
        99.0,
        example_transcript_words,
        example_transcript_sentences
    )

    return mocked_model


@pytest.fixture
def mocked_caption_sr_model(
    example_transcript_raw,
    example_transcript_sentences,
    example_transcript_speaker_turns
) -> WebVTTSRModel:
    mocked_model = mock.Mock(WebVTTSRModel("any-new-turn-pattern"))
    mocked_model.transcribe.return_value = SRModelOutputs(
        raw_path=example_transcript_raw,
        confidence=1,
        timestamped_sentences_path=example_transcript_sentences,
        timestamped_speaker_turns_path=example_transcript_speaker_turns
    )

    return mocked_model


@pytest.fixture
def mocked_webvtt_sr_model_with_request_exception() -> WebVTTSRModel:
    mocked_model = mock.Mock(WebVTTSRModel("any-new-turn-pattern"))
    # Mock RequestException for transcribe with invalid-caption-uri
    mocked_model.transcribe.side_effect = RequestException("invalid-caption-uri")
    return mocked_model


@pytest.fixture
def example_seattle_routes(data_dir):
    return data_dir / "example_seattle_routes.html"


@pytest.fixture
def example_seattle_route(data_dir):
    return data_dir / "example_seattle_route.html"


class RequestReturn:
    def __init__(self, content: Union[str, Path]):
        if isinstance(content, Path):
            with open(content, "r") as read_in:
                if content.suffix == ".json":
                    content = json.load(read_in)
                else:
                    content = read_in.read()

        self.content = content

    def raise_for_status(self):
        pass

    def json(self):
        return self.content


@pytest.fixture
def loaded_legistar_requests(legistar_data_dir) -> List[RequestReturn]:
    mocked_responses = []
    for i in range(len(list(legistar_data_dir.glob("request_*")))):
        mocked_responses.append(RequestReturn(list(legistar_data_dir.glob(f"request_{i}_*"))[0]))

    return mocked_responses


<<<<<<< HEAD
def test_event_gather_pipeline_no_backfill(
=======
def test_event_pipeline_single_sr_model_initialization(
    empty_creds_db,
    empty_creds_fs,
    mocked_sr_model,
    example_config
):
    # Configure all mocks
    with mock.patch("cdptools.dev_utils.load_custom_object.load_custom_object") as mock_loader:
        mock_loader.side_effect = [
            SeattleEventScraper(),
            empty_creds_db,
            empty_creds_fs,
            FFmpegAudioSplitter(),
            mocked_sr_model
        ]

        # Initialize pipeline
        pipeline = mock.Mock(EventGatherPipeline(example_config))

        # Test EventGatherPipeline's single sr_model initialization
        assert hasattr(pipeline, "sr_model")
        assert not hasattr(pipeline, "caption_sr_model")


def test_event_pipeline_mixture_sr_model_initialization(
    empty_creds_db,
    empty_creds_fs,
    mocked_sr_model,
    mocked_caption_sr_model,
    example_config_with_mixture_sr_model
):
    # Configure all mocks
    with mock.patch("cdptools.dev_utils.load_custom_object.load_custom_object") as mock_loader:
        mock_loader.side_effect = [
            SeattleEventScraper(),
            empty_creds_db,
            empty_creds_fs,
            FFmpegAudioSplitter(),
            mocked_caption_sr_model,
            mocked_sr_model
        ]

        # Initialize pipeline
        pipeline = mock.Mock(EventGatherPipeline(example_config_with_mixture_sr_model))

        # Test EventGatherPipeline's mixture sr_model initialization
        assert hasattr(pipeline, "sr_model")
        assert hasattr(pipeline, "caption_sr_model")


def test_event_pipeline_no_backfill(
>>>>>>> 5fde5fff
    empty_creds_db,
    empty_creds_fs,
    mocked_sr_model,
    example_config,
    example_seattle_routes
):
    # Configure all mocks
    with mock.patch("cdptools.dev_utils.load_custom_object.load_custom_object") as mock_loader:
        mock_loader.side_effect = [
            SeattleEventScraper(), empty_creds_db, empty_creds_fs, FFmpegAudioSplitter(), mocked_sr_model
        ]

        # Initialize pipeline
        pipeline = mock.Mock(EventGatherPipeline(example_config))

        with mock.patch("requests.get") as mock_requests:
            # No backfill means only routes will be gathered because example html file only includes past events.
            mock_requests.side_effect = [RequestReturn(example_seattle_routes)]

            pipeline.run()

            # This should never be ran because example html files only include past events.
            pipeline.process_event.assert_not_called()


def test_event_gather_pipeline_with_backfill(
    empty_creds_db,
    empty_creds_fs,
    mocked_splitter,
    mocked_sr_model,
    example_config,
    example_seattle_routes,
    example_seattle_route,
    example_video,
    loaded_legistar_requests
):
    # Configure all mocks
    with mock.patch("cdptools.dev_utils.load_custom_object.load_custom_object") as mock_loader:
        mock_loader.side_effect = [
            SeattleEventScraper(backfill=True), empty_creds_db, empty_creds_fs, mocked_splitter, mocked_sr_model
        ]

        # Initialize pipeline
        pipeline = EventGatherPipeline(example_config)

        with mock.patch("requests.get") as mock_requests:
            # Backfill means we need to mock every request call including all the legistar calls
            mock_requests.side_effect = [
                RequestReturn(example_seattle_routes),
                RequestReturn(example_seattle_route),
                *loaded_legistar_requests
            ]

            # Mock the video copy
            with mock.patch("cdptools.file_stores.FileStore._external_resource_copy") as mocked_resource_copy:
                mocked_resource_copy.return_value = example_video

                # Interupt calls to os.remove because it deletes test data otherwise
                with mock.patch("os.remove"):
                    pipeline.run()


def test_event_pipeline_sr_model_failure(
    empty_creds_db,
    empty_creds_fs,
    mocked_splitter,
    mocked_sr_model,
    mocked_webvtt_sr_model_with_request_exception,
    example_config_with_mixture_sr_model,
    example_seattle_routes,
    example_seattle_route,
    example_video,
    loaded_legistar_requests
):
    # Configure all mocks
    with mock.patch("cdptools.dev_utils.load_custom_object.load_custom_object") as mock_loader:
        mock_loader.side_effect = [
            SeattleEventScraper(backfill=True),
            empty_creds_db,
            empty_creds_fs,
            mocked_splitter,
            mocked_webvtt_sr_model_with_request_exception,
            mocked_sr_model
        ]

        # Initialize pipeline
        pipeline = EventGatherPipeline(example_config_with_mixture_sr_model)

        with mock.patch("requests.get") as mock_requests:
            # Backfill means we need to mock every request call including all the legistar calls
            mock_requests.side_effect = [
                RequestReturn(example_seattle_routes),
                RequestReturn(example_seattle_route),
                *loaded_legistar_requests
            ]

            # Mock the video copy
            with mock.patch("cdptools.file_stores.FileStore._external_resource_copy") as mocked_resource_copy:
                mocked_resource_copy.return_value = example_video

                # Interupt calls to os.remove because it deletes test data otherwise
                with mock.patch("os.remove"):
                    pipeline.run()
                    # Check if sr_model is called, because caption_sr_model raised RequestException
                    pipeline.sr_model.transcribe.assert_called()


def test_event_pipeline_caption_sr_model_success(
    empty_creds_db,
    empty_creds_fs,
    mocked_splitter,
    mocked_sr_model,
    mocked_caption_sr_model,
    example_config_with_mixture_sr_model,
    example_seattle_routes,
    example_seattle_route,
    example_video,
    loaded_legistar_requests
):
    # Configure all mocks
    with mock.patch("cdptools.dev_utils.load_custom_object.load_custom_object") as mock_loader:
        mock_loader.side_effect = [
            SeattleEventScraper(backfill=True),
            empty_creds_db,
            empty_creds_fs,
            mocked_splitter,
            mocked_caption_sr_model,
            mocked_sr_model
        ]

        # Initialize pipeline
        pipeline = EventGatherPipeline(example_config_with_mixture_sr_model)

        with mock.patch("requests.get") as mock_requests:
            # Backfill means we need to mock every request call including all the legistar calls
            mock_requests.side_effect = [
                RequestReturn(example_seattle_routes),
                RequestReturn(example_seattle_route),
                *loaded_legistar_requests
            ]

            # Mock the video copy
            with mock.patch("cdptools.file_stores.FileStore._external_resource_copy") as mocked_resource_copy:
                mocked_resource_copy.return_value = example_video

                # Interupt calls to os.remove because it deletes test data otherwise
                with mock.patch("os.remove"):
                    pipeline.run()
                    # Check if sr_model is not called, because caption_sr_model return valid outputs
                    pipeline.sr_model.transcribe.assert_not_called()<|MERGE_RESOLUTION|>--- conflicted
+++ resolved
@@ -4,12 +4,12 @@
 import json
 from pathlib import Path
 from typing import List, Union
-from requests import RequestException
 from unittest import mock
 
 import pytest
 from firebase_admin import firestore
 from google.cloud import storage
+from requests import RequestException
 
 from cdptools.audio_splitters.ffmpeg_audio_splitter import FFmpegAudioSplitter
 from cdptools.databases.cloud_firestore_database import CloudFirestoreDatabase
@@ -180,9 +180,6 @@
     return mocked_responses
 
 
-<<<<<<< HEAD
-def test_event_gather_pipeline_no_backfill(
-=======
 def test_event_pipeline_single_sr_model_initialization(
     empty_creds_db,
     empty_creds_fs,
@@ -234,7 +231,6 @@
 
 
 def test_event_pipeline_no_backfill(
->>>>>>> 5fde5fff
     empty_creds_db,
     empty_creds_fs,
     mocked_sr_model,
